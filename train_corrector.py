# This script trains a Corrector model, which is a transformer-based model that
# learns to predict which tokens in a sequence are "incorrect" or "perturbed".
#
# It leverages a pre-trained RandAR model to generate rich embeddings for the input sequence.
# The core idea is to:
# 1. Take a sequence of image tokens.
# 2. Randomly perturb a certain ratio of these tokens.
# 3. Feed the perturbed sequence through the frozen RandAR model to get embeddings.
# 4. Train the Corrector model to take these embeddings and output a probability for each token's position,
#    indicating whether it was one of the perturbed tokens.
#
# This script is heavily inspired by the structure of train_c2i.py and uses accelerate for
# distributed training and experiment management.

import torch
torch.backends.cuda.matmul.allow_tf32 = True
torch.backends.cudnn.allow_tf32 = True

import torch.distributed as dist
import torch.nn.functional as F
import torchvision.transforms as transforms
from torch.utils.data import DataLoader
from sklearn.metrics import f1_score

import os
import time
import argparse
import sys
sys.path.append("./")
import shutil
import wandb

from omegaconf import OmegaConf
from omegaconf.listconfig import ListConfig
from accelerate import Accelerator, DistributedDataParallelKwargs
from accelerate.utils import set_seed, ProjectConfiguration
from accelerate.logging import get_logger

from RandAR.util import instantiate_from_config, load_safetensors
from RandAR.dataset.builder import build_dataset
from RandAR.utils.logger import create_logger
from RandAR.utils.lr_scheduler import get_scheduler
from RandAR.model.utils import interleave_tokens
from RandAR.model.randar_gpt import RandARTransformer

import debugpy
import os

# Only start debugpy in the main process to avoid port conflicts
# if int(os.environ.get('LOCAL_RANK', 0)) == 0:
#     debugpy.listen(65432)
#     print("Waiting for debugger to attach...")
#     debugpy.wait_for_client()
#     print("Debugger attached")

def cycle(dl: torch.utils.data.DataLoader):
    while True:
        for data in dl:
            yield data

def perturb_image_tokens_adversarial(
    image_tokens: torch.Tensor,
    vocab_size: int,
    perturb_mode: str,
    perturb_ratio: float,
    perturb_num: int,
    gpt_model: RandARTransformer,
    token_order: torch.Tensor,
    cond_tokens: torch.Tensor,
):
    """
    Efficiently generates perturbed tokens using a pre-trained RandAR model for adversarial training.
    
    Args:
        gpt_model: Pre-trained, frozen RandAR model.
        image_tokens: [bs, seq_len] image tokens, already permuted by token_order.
        cond_tokens: [bs] Class condition tokens.
        token_order: [bs, seq_len] The permutation order used for image_tokens.
        perturb_ratio: float, ratio of tokens to perturb (used in "ratio" mode).
        perturb_num: int, number of tokens to perturb (used in "num" mode).
        perturb_mode: str, perturbation mode ("ratio" or "num").
    """
    bs, seq_len = image_tokens.shape
    device = image_tokens.device

    # 1. Determine positions to perturb and create a boolean mask.
    if perturb_mode == "ratio":
        if perturb_ratio is None: perturb_ratio = 0.2
        perturbed_indices = torch.rand(bs, seq_len, device=device) < perturb_ratio
    elif perturb_mode == "num":
        if perturb_num is None: perturb_num = 1
        perturb_num = min(perturb_num, seq_len)
        perturbed_indices = torch.zeros_like(image_tokens, dtype=torch.bool)
        if perturb_num > 0:
            # Efficiently select `perturb_num` random indices per sample.
            row_indices = torch.arange(bs, device=device).unsqueeze(1)
            col_indices = torch.rand(bs, seq_len, device=device).topk(perturb_num, dim=1).indices
            perturbed_indices[row_indices, col_indices] = True
    else:
        # Fallback to default ratio mode.
        perturbed_indices = torch.rand(bs, seq_len, device=device) < 0.2

    # Clone original tokens to start with.
    perturbed_image_tokens = image_tokens.clone()

    # If no tokens are selected for perturbation, return early.
    if not torch.any(perturbed_indices):
        # Create dummy prediction quality for consistency
        dummy_quality = {
            'perturbed_gt_prob_mean': torch.tensor(0.0, device=device),
            'perturbed_gt_prob_std': torch.tensor(0.0, device=device),
            'perturbed_high_confidence_ratio': torch.tensor(0.0, device=device),
            'perturbed_count': torch.tensor(0, device=device),
            'perturbed_rank': torch.tensor(0.0, device=device),
        }
        # Return original token_order since no shuffling happened
        return perturbed_image_tokens, perturbed_indices, dummy_quality, token_order

    # 2. Perform a single forward pass with the RandAR model to get all logits.
    with torch.no_grad():
        gpt_model.eval()

        cond_embeddings = gpt_model.cls_embedding(cond_tokens, train=False)[:, :gpt_model.cls_token_num]
        token_embeddings = gpt_model.tok_embeddings(image_tokens)
        pos_instruct_tokens = gpt_model.get_position_instruction_tokens(token_order)

        h = torch.cat(
            (cond_embeddings, interleave_tokens(pos_instruct_tokens, token_embeddings)),
            dim=1
        )

        gpt_model.freqs_cis = gpt_model.freqs_cis.to(device)
        token_freqs_cis_ordered = gpt_model.freqs_cis[gpt_model.cls_token_num:].clone()[token_order]
        freqs_cis = torch.cat(
            (gpt_model.freqs_cis[:gpt_model.cls_token_num].unsqueeze(0).repeat(bs, 1, 1, 1),
             interleave_tokens(token_freqs_cis_ordered, token_freqs_cis_ordered)),
            dim=1
        )

        # Prepare causal mask for the sequence.
        total_seq_len = h.shape[1]
        causal_mask = torch.triu(
            torch.full((total_seq_len, total_seq_len), float('-inf'), device=device),
            diagonal=1
        )

        for layer in gpt_model.layers:
            h = layer(h, freqs_cis, start_pos=None, mask=causal_mask)


        h = gpt_model.norm(h)
        logits = gpt_model.output(h).float()
        # --- End of forward pass ---

        # 3. Sample and replace tokens efficiently.

        # Select logits for image token positions from the interleaved sequence.
        # Shape: [bs, seq_len, vocab_size]
        image_token_logits = logits[:, gpt_model.cls_token_num + 1::2, :]

        # Check RandAR prediction quality BEFORE perturbation
        prediction_quality = check_randar_prediction_quality(
            logits=image_token_logits,
            ground_truth_tokens=image_tokens,
            perturbed_indices=perturbed_indices,
            threshold=0.1,
            log_details=False  # Set to True for debugging
        )

        # 3. Sample and replace tokens efficiently.

        # Use the boolean mask to gather logits for all positions to be perturbed.
        # Shape: [num_total_perturbations, vocab_size]
        logits_to_sample = image_token_logits[perturbed_indices]

        # Sample new tokens for all positions in a single operation.
        temperature = 1.0
        probs = torch.softmax(logits_to_sample / temperature, dim=-1)
        new_tokens = torch.multinomial(probs, num_samples=1).squeeze(1)

        # Place the newly generated tokens back into their positions in one go.
        perturbed_image_tokens[perturbed_indices] = new_tokens

        # 4. Handle sampling collisions (new_token == old_token).
        # This is rare but handled for correctness.
        collision_mask = (perturbed_image_tokens == image_tokens) & perturbed_indices
        max_attempts = 10
        attempts = 0
        while torch.any(collision_mask) and attempts < max_attempts:
            # Gather logits for collided positions.
            collided_logits = image_token_logits[collision_mask]
            
            # Resample.
            new_probs = torch.softmax(collided_logits / temperature, dim=-1)
            replacements = torch.multinomial(new_probs, num_samples=1).squeeze(1)

            # Place replacements back into collided positions.
            perturbed_image_tokens[collision_mask] = replacements
            
            # Update collision mask for the next check.
            collision_mask = (perturbed_image_tokens == image_tokens) & perturbed_indices
            attempts += 1

        # 5. Shuffle the perturbed sequence and recompute labels.
        bs, seq_len = perturbed_image_tokens.shape
        new_token_order = token_order.clone()
        for i in range(bs):
            shuffle_order = torch.randperm(seq_len, device=perturbed_image_tokens.device)
            original_shuffled = image_tokens[i][shuffle_order]
            perturbed_image_tokens[i] = perturbed_image_tokens[i][shuffle_order]
            # Also shuffle the token_order to keep it consistent
            new_token_order[i] = token_order[i][shuffle_order]
            # Recompute which positions are perturbed after shuffling
            perturbed_indices[i] = (perturbed_image_tokens[i] != original_shuffled)

    # Return the new token order as well
    return perturbed_image_tokens, perturbed_indices, prediction_quality, new_token_order

def perturb_image_tokens_replacement(image_tokens, vocab_size, perturb_mode="ratio", perturb_ratio=None, perturb_num=None):
    '''Train the corrector to tell the replacement tokens and the original tokens apart.
    Args:
        image_tokens: [bsz, seq_len]
        vocab_size: int, the size of the vocabulary to sample replacements from
        perturb_mode: str, "ratio" or "num"
        perturb_ratio: float, the ratio of perturbed tokens
        perturb_num: int, the number of perturbed tokens
    '''
    # Validate parameters - prioritize perturb_num if both are provided
    if perturb_mode not in ["ratio", "num"]:
        raise ValueError(f"Invalid perturb_mode: {perturb_mode}, must be 'ratio' or 'num'")
    
    if perturb_mode == "ratio" and perturb_ratio is None:
        raise ValueError("perturb_ratio must be provided when perturb_mode is 'ratio'")
    
    if perturb_mode == "num" and perturb_num is None:
        raise ValueError("perturb_num must be provided when perturb_mode is 'num'")

    bs, seq_len = image_tokens.shape
    device = image_tokens.device
    
    # 1. Determine which tokens to perturb
    if perturb_mode == "ratio":
        # Note: this is stochastic, and the number of perturbed tokens is not guaranteed to be the same as perturb_ratio
        # Note: this is not real indicies, but the order of the tokens in the permuted sequence
        perturbed_indices = torch.rand(bs, seq_len, device=device) < perturb_ratio
   
        # 2. Clone original tokens and generate the exact number of replacements
        perturbed_image_tokens = image_tokens.clone()
        num_to_perturb = torch.sum(perturbed_indices)
    
        if num_to_perturb > 0:
            replacements = torch.randint(0, vocab_size, (num_to_perturb,), device=device)
            perturbed_image_tokens[perturbed_indices] = replacements
        
            # 3. Fix collisions: re-sample for any position that was selected for perturbation 
            #    but randomly got assigned its original value.
            collision_mask = (perturbed_image_tokens == image_tokens) & perturbed_indices
            while torch.any(collision_mask):
                num_collisions = torch.sum(collision_mask)
                new_replacements = torch.randint(0, vocab_size, (num_collisions,), device=device)
                perturbed_image_tokens[collision_mask] = new_replacements
                # Update the mask to check for new collisions
                collision_mask = (perturbed_image_tokens == image_tokens) & perturbed_indices
            
    elif perturb_mode == "num":
        # Deterministic number of perturbed tokens per sample
        assert perturb_num <= seq_len, f"perturb_num ({perturb_num}) cannot be larger than seq_len ({seq_len})"
        
        perturbed_image_tokens = image_tokens.clone()
        perturbed_indices = torch.zeros_like(image_tokens, dtype=torch.bool)
        
        if perturb_num > 0:
            # Batch-optimized implementation for perturb_num
            # Generate random permutations for all samples at once
            batch_perms = torch.stack([torch.randperm(seq_len, device=device) for _ in range(bs)])
            selected_positions = batch_perms[:, :perturb_num]  # [bs, perturb_num]
            
            # Create batch indices for advanced indexing
            batch_indices = torch.arange(bs, device=device).unsqueeze(1).expand(-1, perturb_num)
            
            # Set perturbed indices
            perturbed_indices[batch_indices, selected_positions] = True
            
            # Generate replacement tokens for all positions at once
            replacements = torch.randint(0, vocab_size, (bs, perturb_num), device=device)
            perturbed_image_tokens[batch_indices, selected_positions] = replacements
            
            # Fix collisions in batch
            original_tokens = image_tokens[batch_indices, selected_positions]
            collision_mask = (perturbed_image_tokens[batch_indices, selected_positions] == original_tokens)
            
            while torch.any(collision_mask):
                # Find positions that need re-sampling
                collision_batch_idx, collision_pos_idx = torch.where(collision_mask)
                num_collisions = len(collision_batch_idx)
                
                if num_collisions > 0:
                    new_replacements = torch.randint(0, vocab_size, (num_collisions,), device=device)
                    collision_positions = selected_positions[collision_batch_idx, collision_pos_idx]
                    perturbed_image_tokens[collision_batch_idx, collision_positions] = new_replacements
                    
                    # Update collision mask
                    collision_mask = (perturbed_image_tokens[batch_indices, selected_positions] == original_tokens)
                else:
                    break
            
    return perturbed_image_tokens, perturbed_indices # [bsz, seq_len], [bsz, seq_len]

def perturb_image_tokens(image_tokens, vocab_size, supervision_mode="adversarial", perturb_mode="ratio", perturb_ratio=None, perturb_num=None, ar_model=None, token_order=None, class_tokens=None):
    '''
    Args:
        image_tokens: [bsz, seq_len]
        vocab_size: int, the size of the vocabulary to sample replacements from
        perturb_mode: str, "ratio" or "num"
        perturb_ratio: float, the ratio of perturbed tokens
        perturb_num: int, the number of perturbed tokens
        ar_model: RandARTransformer model for generation (required for adversarial mode)
        token_order: [bsz, seq_len] the permutation order (required for adversarial mode)
        class_tokens: [bsz] class tokens (required for adversarial mode)
    '''
    if supervision_mode == "adversarial":
        # This function will now consistently return 4 items
        return perturb_image_tokens_adversarial(image_tokens, vocab_size, perturb_mode, perturb_ratio, perturb_num, ar_model, token_order, class_tokens)
    elif supervision_mode == "replacement":
        perturbed_tokens, perturbed_indices = perturb_image_tokens_replacement(image_tokens, vocab_size, perturb_mode, perturb_ratio, perturb_num)
        # Return a tuple of 4 with None as placeholders for consistency
        return perturbed_tokens, perturbed_indices, None, token_order
    else:
        raise ValueError(f"Invalid supervision_mode: {supervision_mode}, must be 'adversarial' or 'replacement'")

def get_last_n_hidden_states(
    model: RandARTransformer,
    image_tokens: torch.Tensor,
    cond_tokens: torch.Tensor,
    token_order: torch.Tensor,
    output_last_n: int,
    device: torch.device,
):
    """
    Feeds a sequence through the RandAR model and returns the hidden states
    from the last n layers.

    Args:
        model: The RandARTransformer model.
        image_tokens: Tensor of shape [bs, seq_len] with **already permuted** image token IDs.
        cond_tokens: Tensor of shape [bs] or [bs, 1] with class token IDs.
        token_order: The permutation order used for the image_tokens.
        output_last_n: The number of final layers to return hidden states from.
        device: The torch device to run on.

    Returns:
        A tuple of (logits, hidden_states).
        - logits: Tensor of shape [bs, seq_len_out, vocab_size]
        - hidden_states: Tensor of shape [bs, seq_len_out, output_last_n * dim]
    """
    with torch.no_grad():
        model.eval()  # Ensure the model is in evaluation mode

        bs, seq_len = image_tokens.shape
        assert seq_len == model.block_size, f"Input sequence length ({seq_len}) must match the model's block_size ({model.block_size})."

        cond_embeddings = model.cls_embedding(cond_tokens, train=False)[:, :model.cls_token_num]
        token_embeddings = model.tok_embeddings(image_tokens)
        pos_instruct_tokens = model.get_position_instruction_tokens(token_order)

        h = torch.cat(
            (cond_embeddings, interleave_tokens(pos_instruct_tokens, token_embeddings)),
            dim=1
        )

        # Correctly prepare RoPE embeddings for the sequence
        model.freqs_cis = model.freqs_cis.to(device)
        # 1. Select freqs for image tokens (excluding class tokens)
        # 2. Permute them according to the token_order
        token_freqs_cis_ordered = model.freqs_cis[model.cls_token_num:].clone()[token_order]
        # 3. Build the full freqs_cis sequence for interleaved input
        freqs_cis = torch.cat(
            (model.freqs_cis[:model.cls_token_num].unsqueeze(0).repeat(bs, 1, 1, 1),
             interleave_tokens(token_freqs_cis_ordered, token_freqs_cis_ordered)),
            dim=1
        )

        h_for_inference = h
        hidden_states = []
        for layer_idx, layer in enumerate(model.layers):
            # The layer forward in TransformerBlock doesn't use `start_pos` when KV cache is off
            # We will call it without kv_cache.
            h_for_inference = layer(h_for_inference, freqs_cis, start_pos=None, mask=None)
            if output_last_n > 0 and layer_idx >= model.n_layer - output_last_n:
                hidden_states.append(h_for_inference)
        
        h_final = model.norm(h_for_inference)
        logits = model.output(h_final).float()

        if output_last_n > 0:
            return logits, torch.cat(hidden_states, dim=-1)
        else:
            return logits, None


def compute_loss(logits, perturbed_indices):
    # Logits from corrector have shape [bs, 1 + 2 * block_size, 1]
    # We need to select the logits for the image token positions.
    # The interleaved sequence is: [cls_token, pos_instruct_0, image_token_0, pos_instruct_1, image_token_1, ...]
    # So, we need to select the logits at indices 2, 4, 6, ...
    image_token_logits = logits[:, 2::2, :] # Shape: [bs, block_size, 1]
    
    # Squeeze the last dimension to match the target shape
    image_token_logits = image_token_logits.squeeze(-1) # Shape: [bs, block_size]

    # compute accuracy
    pred_pos = image_token_logits.sigmoid() > 0.5
    acc = ((image_token_logits.sigmoid() > 0.5) == perturbed_indices).float().mean() # (tp + tn) / (tp + tn + fp + fn)

    # compute f1 score
    f1 = f1_score(perturbed_indices.float().cpu().numpy(), 
                  (image_token_logits.sigmoid() > 0.5).cpu().numpy(), 
                  average='macro')

    # compute top k accuracy: 1, 5, 10, 15
    k_range = [15, 10, 5, 3, 2, 1]
    top_k_prob, top_k_pos = image_token_logits.sigmoid().topk(max(k_range), dim=-1, largest=True, sorted=True)

    top_k_acc = {}
    top_k_mean_prob = {}

    bs = perturbed_indices.shape[0]
    batch_indices = torch.arange(bs, device=perturbed_indices.device).unsqueeze(1)
    for k in k_range:
        current_top_k_pos = top_k_pos[:, :k]

        # Use advanced indexing instead of torch.gather for better readability.
        ground_truth_at_top_k = perturbed_indices[batch_indices, current_top_k_pos]
        
        top_k_acc[k] = ground_truth_at_top_k.float().mean() # (tp) / (tp + tn + fp + fn)
        top_k_mean_prob[k] = top_k_prob[:, :k].mean()

    # compute more meaningful metrics
    tp_rate = (perturbed_indices[pred_pos] == 1).float().sum() / (pred_pos).float().sum() # True positive rate, real positive / total predicted positive
    fp_rate = (perturbed_indices[pred_pos] == 0).float().sum() / (pred_pos).float().sum() # False positive rate, real negative / total predicted positive
    fn_rate = (perturbed_indices[~pred_pos] == 1).float().sum() / (~pred_pos).float().sum() # False negative rate, real positive / total predicted negative
    tn_rate = (perturbed_indices[~pred_pos] == 0).float().sum() / (~pred_pos).float().sum() # True negative rate, real negative / total predicted negative
    
    # compute pos_weight for the loss function
    pos_ratio = perturbed_indices.float().mean()
    neg_ratio = 1 - pos_ratio
    pos_weight = neg_ratio / pos_ratio
    
    # Target (perturbed_indices) also has shape [bs, block_size]
    # It needs to be converted to float for the loss function
    return F.binary_cross_entropy_with_logits(image_token_logits,
                                              perturbed_indices.float(),
                                              pos_weight=pos_weight), \
                                              acc, f1, \
                                              top_k_acc, top_k_mean_prob, \
                                              tp_rate, fp_rate, fn_rate, tn_rate

def check_randar_prediction_quality(
    logits: torch.Tensor,
    ground_truth_tokens: torch.Tensor,
    perturbed_indices: torch.Tensor,
    threshold: float = 0.1,
    log_details: bool = False,
):
    """
    检查RandAR模型对扰动位置真实token的预测质量
    
    Args:
        logits: [bs, seq_len, vocab_size] RandAR输出的logits
        ground_truth_tokens: [bs, seq_len] 真实的token
        perturbed_indices: [bs, seq_len] 扰动位置的mask
        threshold: float, 认为预测概率"高"的阈值
        log_details: bool, 是否记录详细信息
    
    Returns:
        dict: 包含扰动位置预测质量指标的字典
    """
    with torch.no_grad():
        bs, seq_len, vocab_size = logits.shape
        device = logits.device
        
        # 1. 计算真实token的预测概率
        probs = torch.softmax(logits, dim=-1) # [bs, seq_len, vocab_size]
        
        # 使用高级索引获取真实token的概率
        batch_indices = torch.arange(bs, device=device).unsqueeze(1)  # [bs, 1]
        pos_indices = torch.arange(seq_len, device=device).unsqueeze(0)  # [1, seq_len]
        gt_probs = probs[batch_indices, pos_indices, ground_truth_tokens]  # [bs, seq_len]
        
        # 2. 只分析扰动位置
        perturbed_mask = perturbed_indices.bool()
        
        if not perturbed_mask.any():
            # 如果没有扰动位置，返回默认值
            metrics = {
                'perturbed_gt_prob_mean': torch.tensor(0.0, device=device),
                'perturbed_gt_prob_std': torch.tensor(0.0, device=device),
                'perturbed_high_confidence_ratio': torch.tensor(0.0, device=device),
                'perturbed_count': torch.tensor(0, device=device),
                'rank_per_position': torch.zeros(seq_len, device=device),
                'position_axis': torch.arange(seq_len, device=device),
            }
        else:
            # 提取扰动位置的预测概率
            perturbed_gt_probs = gt_probs[perturbed_mask]

            # Calculate the rank of the ground truth token at each position.
            # The rank is the number of other tokens with a higher probability.
            ranks = (probs > gt_probs.unsqueeze(-1)).sum(dim=-1).float()  # Shape: [bs, seq_len]

            rank_per_position = ranks.float().mean(0)

            # Create x-axis for plotting (positions 0 to seq_len-1)
            position_axis = torch.arange(seq_len, device=device)

            metrics = {
                'perturbed_gt_prob_mean': perturbed_gt_probs.mean(),
                'perturbed_gt_prob_std': perturbed_gt_probs.std(),
                'perturbed_high_confidence_ratio': (perturbed_gt_probs > threshold).float().mean(),
                'perturbed_count': perturbed_mask.sum(),
                'rank_per_position': rank_per_position,
                'position_axis': position_axis,
            }
        
        # 3. 记录详细信息
        if log_details and perturbed_mask.any():
            print(f"RandAR Perturbed Positions Quality:")
            print(f"  Count: {metrics['perturbed_count']}")
            print(f"  GT Probability: {metrics['perturbed_gt_prob_mean']:.4f} ± {metrics['perturbed_gt_prob_std']:.4f}")
            print(f"  High Confidence Ratio (>{threshold}): {metrics['perturbed_high_confidence_ratio']:.4f}")
        
        return metrics

def main(args):
    assert torch.cuda.is_available(), "Training currently requires at least one GPU."
    
    config = OmegaConf.load(args.config)
    ar_config = OmegaConf.load(args.ar_model_config_path)

    #################### Accelerator ####################
    args.exp_name = args.exp_name + f'_bs_{config.training_params.global_batch_size}_lr_{config.optimizer.lr}'
    experiment_dir = os.path.join(args.results_dir, args.exp_name)
    
    accelerator_config = ProjectConfiguration(project_dir=experiment_dir)
    ddp_kwargs = DistributedDataParallelKwargs(find_unused_parameters=True)
    accelerator = Accelerator(
        project_config=accelerator_config,
        kwargs_handlers=[ddp_kwargs],
        mixed_precision=config.accelerator.mixed_precision,
        log_with=config.accelerator.log_with,
        gradient_accumulation_steps=config.accelerator.gradient_accumulation_steps,
    )
    set_seed(config.global_seed + accelerator.process_index)

    checkpoint_dir = os.path.join(experiment_dir, "checkpoints")
    if accelerator.is_main_process:
        os.makedirs(experiment_dir, exist_ok=True)
        os.makedirs(checkpoint_dir, exist_ok=True)
        logger = create_logger(experiment_dir)
        logger.info(f"Experiment directory: {experiment_dir}")
        logger.info(f"Corrector Config: {config}")
        logger.info(f"Loaded AR Config: {ar_config}")
    else:
        logger = create_logger(None)

    #################### Data, Model, Optimization ####################
    dataset = build_dataset(is_train=True, args=args, transform=transforms.ToTensor())
    per_gpu_batch_size = int(
        config.training_params.global_batch_size
        // accelerator.num_processes
        // config.accelerator.gradient_accumulation_steps
    )
    data_loader = DataLoader(
        dataset,
        batch_size=per_gpu_batch_size,
        shuffle=True,
        num_workers=args.num_workers,
        pin_memory=True,
        drop_last=True,
        persistent_workers=True,
        prefetch_factor=8,
    )
    logger.info("Datasets contains {} samples".format(len(dataset)))

    # --- Load Pre-trained RandAR Model (and freeze it) ---
    logger.info(f"Loading pre-trained RandAR model from: {args.gpt_ckpt}")
    gpt = instantiate_from_config(ar_config.ar_model).to(accelerator.device)
    gpt_weight = load_safetensors(args.gpt_ckpt)
    gpt.load_state_dict(gpt_weight, strict=True)
    gpt.eval()
    # It is crucial to freeze the pre-trained model to save memory and compute
    for param in gpt.parameters():
        param.requires_grad = False

    # --- Create Corrector Model ---
    corrector = instantiate_from_config(config.corrector_model).to(accelerator.device)
    logger.info(f"Corrector Parameters: {sum(p.numel() for p in corrector.parameters()):,}")

    # --- Optimizer and Scheduler ---
    optimizer = torch.optim.AdamW(corrector.parameters(), lr=config.optimizer.lr, weight_decay=config.optimizer.weight_decay, betas=config.optimizer.betas)
    lr_scheduler = get_scheduler(
        name=config.lr_scheduler.type,
        optimizer=optimizer,
        num_warmup_steps=config.lr_scheduler.warm_up_iters * config.accelerator.gradient_accumulation_steps,
        num_training_steps=config.training_params.max_iters * config.accelerator.gradient_accumulation_steps,
    )
    
    corrector, optimizer, data_loader, lr_scheduler = accelerator.prepare(
        corrector, optimizer, data_loader, lr_scheduler
    )
    data_loader = cycle(data_loader)
    
    ################## Resume Training ##################
    train_steps = 0
    if args.resume_from:
        if not os.path.exists(args.resume_from):
            raise FileNotFoundError(f"Resume checkpoint directory not found: {args.resume_from}")
        
        if accelerator.is_main_process:
            logger.info(f"Resuming from checkpoint: {args.resume_from}")
        
        # Temporarily patch torch.load to use weights_only=False for trusted checkpoint loading
        # This is safe since we trust our own checkpoint files
        original_load = torch.load
        def patched_load(*args, **kwargs):
            # If weights_only is not explicitly set, set it to False
            if 'weights_only' not in kwargs:
                kwargs['weights_only'] = False
            return original_load(*args, **kwargs)
        
        torch.load = patched_load
        try:
            accelerator.load_state(args.resume_from)
        finally:
            # Restore original torch.load
            torch.load = original_load
        
        # Extract train_steps from checkpoint directory name
        # Expected format: "iters_00000500" or "iters_00000500_final"
        ckpt_dir_name = os.path.basename(args.resume_from)
        if ckpt_dir_name.startswith("iters_"):
            # Split by '_' and find the numeric part
            parts = ckpt_dir_name.split("_")
            if len(parts) >= 2:
                try:
                    train_steps = int(parts[1])
                    if accelerator.is_main_process:
                        logger.info(f"Resuming training from step: {train_steps}")
                except ValueError:
                    if accelerator.is_main_process:
                        logger.warning(f"Could not parse train_steps from {ckpt_dir_name}, starting from 0")
                    train_steps = 0
            else:
                if accelerator.is_main_process:
                    logger.warning(f"Unexpected checkpoint directory name format: {ckpt_dir_name}, starting from 0")
                train_steps = 0
        else:
            if accelerator.is_main_process:
                logger.warning(f"Checkpoint directory name does not start with 'iters_': {ckpt_dir_name}, starting from 0")
            train_steps = 0

    #################### Wandb Setup ####################
    if accelerator.is_main_process:
        # Setup wandb configuration based on whether we're resuming or starting fresh
        wandb_config = {
            "entity": args.wandb_entity,
            "config": OmegaConf.to_container(config, resolve=True),
            "name": args.exp_name,
            "dir": experiment_dir,
        }
        
        # If resuming from checkpoint and user wants to resume wandb, try to resume the wandb run
        if args.resume_from and args.resume_wandb:
            wandb_config["resume"] = "allow"  # Allow resuming if run exists, otherwise create new
            # Use experiment name as run ID for consistent resuming
            # This ensures we always resume the same wandb run for the same experiment
            wandb_config["id"] = args.exp_name.replace('/', '_').replace(' ', '_')  # Clean run ID
            if accelerator.is_main_process:
                logger.info(f"Attempting to resume wandb run with ID: {wandb_config['id']}")
        else:
            # Fresh training or user chose not to resume wandb - create new run
            wandb_config["resume"] = False
            if args.resume_from and not args.resume_wandb:
                if accelerator.is_main_process:
                    logger.info("Resuming training but creating new wandb run (--resume-wandb not specified)")
            
        accelerator.init_trackers(
            project_name=args.wandb_project,
            init_kwargs={"wandb": wandb_config},
        )
        
        # Define wandb metrics after initialization
        wandb.define_metric("perturbed_rank_x_axis")
        wandb.define_metric("perturbed_rank", step_metric="perturbed_rank_x_axis")

    #################### Training Loop ####################
    corrector.train()
    total_iters = config.training_params.max_iters
    log_iters, running_loss, start_time = 0, 0, time.time()
    block_size = config.corrector_model.params.block_size
    cls_token_num = config.corrector_model.params.cls_token_num

    # Variables for running average of rank per position
    running_rank_sum = torch.zeros(block_size, device=accelerator.device)
    running_rank_count = 0

    logger.info(f"Starting training from iteration {train_steps} to {total_iters}")
    while train_steps < total_iters:
        x, y, _ = next(data_loader)
        x = x.to(accelerator.device, non_blocking=True)
        y = y.to(accelerator.device, non_blocking=True)
        image_tokens = x.reshape(x.shape[0], -1)
        cond = y.reshape(-1)
        bs = image_tokens.shape[0]

        with accelerator.accumulate(corrector):
            # 1. Prepare token sequence
            token_order = torch.arange(block_size, device=accelerator.device).unsqueeze(0).repeat(bs, 1)
            for i in range(bs):
                token_order[i] = token_order[i][torch.randperm(block_size, device=accelerator.device)]
            
            permuted_image_tokens = torch.gather(image_tokens, 1, token_order)

            perturbed_tokens, perturbed_indices, prediction_quality, new_token_order = perturb_image_tokens(
                permuted_image_tokens,
                config.corrector_model.params.vocab_size,
                supervision_mode=config.training_params.supervision_mode,
                perturb_mode=config.training_params.perturb_mode,
                perturb_ratio=config.training_params.perturb_ratio,
                perturb_num=config.training_params.perturb_num,
                ar_model=gpt,
                token_order=token_order,
                class_tokens=y # Pass class tokens to the wrapper
            )
<<<<<<< HEAD

            # Handle different return formats
            prediction_quality = None
            if config.training_params.supervision_mode == "adversarial":
                perturbed_tokens, perturbed_indices, prediction_quality = result
            else:
                # Standard format (replacement mode)
                perturbed_tokens, perturbed_indices = result
=======
            # Always update token_order. It will be the new shuffled order in adversarial mode,
            # or the original order in replacement mode.
            token_order = new_token_order
>>>>>>> f4cba824

            # 2. Get hidden states from the frozen gpt model
            logits, hidden_states = get_last_n_hidden_states(
                gpt,
                perturbed_tokens,
                cond,
                token_order,
                output_last_n=config.corrector_model.params.num_ar_layers_for_input,
                device=accelerator.device
            )

            # 3. Forward pass through corrector
            logits = corrector(hidden_states)
            loss, acc, f1, top_k_acc, top_k_mean_prob, tp_rate, fp_rate, fn_rate, tn_rate = compute_loss(logits, perturbed_indices)
            
            # 5. Backward pass
            accelerator.backward(loss)
            if config.optimizer.max_grad_norm > 0:
                accelerator.clip_grad_norm_(corrector.parameters(), config.optimizer.max_grad_norm)
            
            optimizer.step()
            lr_scheduler.step()
            optimizer.zero_grad()

            running_loss += accelerator.gather(loss.repeat(per_gpu_batch_size)).mean().item() / config.accelerator.gradient_accumulation_steps

        if accelerator.sync_gradients:
            train_steps += 1
            
            if train_steps % args.log_every == 0 and accelerator.is_main_process:
                average_loss = running_loss / args.log_every
                end_time = time.time()
                average_time = (end_time - start_time) / args.log_every

                logger.info(f"Step {train_steps:08d} | Loss {average_loss:.4f} | Acc {acc:.4f} | F1 {f1:.4f} | Time {average_time:.4f}s | LR {lr_scheduler.get_last_lr()[0]:.6f}")
                
                # Prepare logging metrics
                log_metrics = {
                    "loss": average_loss, 
                    "acc": acc, 
                    "f1": f1, 
                    "top_1_acc": top_k_acc[1],
                    "top_2_acc": top_k_acc[2],
                    "top_3_acc": top_k_acc[3],
                    "top_5_acc": top_k_acc[5],
                    "top_10_acc": top_k_acc[10],
                    "top_15_acc": top_k_acc[15],
                    "top_1_mean_prob": top_k_mean_prob[1],
                    "top_2_mean_prob": top_k_mean_prob[2],
                    "top_3_mean_prob": top_k_mean_prob[3],
                    "top_5_mean_prob": top_k_mean_prob[5],
                    "top_10_mean_prob": top_k_mean_prob[10],
                    "top_15_mean_prob": top_k_mean_prob[15],
                    "tp_rate": tp_rate.item(),
                    "fp_rate": fp_rate.item(),
                    "fn_rate": fn_rate.item(),
                    "tn_rate": tn_rate.item(),
                    "lr": lr_scheduler.get_last_lr()[0], 
                    "time": average_time
                }
                
                # Add RandAR prediction quality metrics if available
                if prediction_quality is not None:
                    # Log standard metrics
                    for key, value in prediction_quality.items():
                        if key not in ['rank_per_position', 'position_axis']:
                            log_metrics[f"randar_perturbed/{key}"] = value.item() if torch.is_tensor(value) and value.dim() == 0 else value

                    # Update and log the running average of rank per position
                    if 'rank_per_position' in prediction_quality:
                        # Update running totals
                        running_rank_sum += prediction_quality['rank_per_position']
                        running_rank_count += 1
                        
                        # Calculate the current running average
                        cumulative_avg_rank = running_rank_sum / running_rank_count
                        
                        # Prepare data for wandb plot
                        position_data = prediction_quality['position_axis'].cpu().numpy()
                        rank_data = cumulative_avg_rank.cpu().numpy()
                        
                        table_data = [[pos, rank] for pos, rank in zip(position_data, rank_data)]
                        table = wandb.Table(data=table_data, columns=["Position", "Average Rank"])
                        log_metrics["randar_perturbed/cumulative_rank_per_position"] = wandb.plot.bar(
                            table, "Position", "Average Rank", title="Cumulative Average Rank per Position"
                        )
                    
                    # Additional detailed logging every few steps
                    if train_steps % (args.log_every * 5) == 0:
                        logger.info(f"RandAR Perturbed - Count: {prediction_quality['perturbed_count']}")
                        logger.info(f"RandAR Perturbed - GT Prob: {prediction_quality['perturbed_gt_prob_mean']:.4f}±{prediction_quality['perturbed_gt_prob_std']:.4f}")
                        logger.info(f"RandAR Perturbed - High Confidence: {prediction_quality['perturbed_high_confidence_ratio']:.4f}")
                        if 'rank_per_position' in prediction_quality:
                            rank_tensor = prediction_quality['rank_per_position']
                            logger.info(f"RandAR Perturbed - Rank Distribution: mean={rank_tensor.mean():.4f}, std={rank_tensor.std():.4f}")
                
                accelerator.log(log_metrics, step=train_steps)
                
                running_loss, start_time = 0, time.time()

            if train_steps % args.ckpt_every == 0 and accelerator.is_main_process:
                ckpt_path = os.path.join(checkpoint_dir, f"iters_{train_steps:08d}")
                accelerator.save_state(ckpt_path)
                logger.info(f"Saved Iter {train_steps} checkpoint to {ckpt_path}")

                # Clean up old checkpoints
                saved_ckpt_dirs = sorted(
                    [d for d in os.listdir(checkpoint_dir) if d.startswith("iters")],
                    key=lambda x: int(x.split('_')[-1])
                )
                if len(saved_ckpt_dirs) > args.keep_last_k:
                    for old_ckpt_dir in saved_ckpt_dirs[:-args.keep_last_k]:
                        shutil.rmtree(os.path.join(checkpoint_dir, old_ckpt_dir))
                        logger.info(f"Removed old checkpoint: {old_ckpt_dir}")

                # copy the checkpoint to the disk location
                if args.disk_location:
                    disk_location = os.path.join(args.disk_location, args.exp_name)
                    # using try-catch to bypass random disk error or quota issues
                    try:
                        if os.path.exists(disk_location):
                            shutil.rmtree(disk_location)
                        shutil.copytree(checkpoint_dir, disk_location)
                        logger.info(f"Copied checkpoint to {disk_location}")
                    except Exception as e:
                        logger.error(f"Error copying checkpoint to {disk_location}: {e}")

    # Save the final checkpoint
    if accelerator.is_main_process:
        final_ckpt_dir = os.path.join(checkpoint_dir, f"iters_{train_steps:08d}_final")
        accelerator.save_state(final_ckpt_dir)
        logger.info(f"Saved Final Iter {train_steps} checkpoint to {final_ckpt_dir}")

    logger.info("Training Done.")
    accelerator.end_training()

    # using shutil to copy the final checkpoint to the disk location
    if args.disk_location:
        disk_location = os.path.join(args.disk_location, args.exp_name)
        if os.path.exists(disk_location):
            shutil.rmtree(disk_location)
        shutil.copytree(checkpoint_dir, disk_location)
        logger.info(f"Copied final checkpoint to {disk_location}")


if __name__ == "__main__":
    parser = argparse.ArgumentParser()
    parser.add_argument("--config", type=str, default="configs/corrector/corrector_base.yaml")
    parser.add_argument("--exp-name", type=str, required=True)
    parser.add_argument("--results-dir", type=str, default="results_corrector")
    parser.add_argument("--ar-model-config-path", type=str, default="configs/randar/randar_xl_0.7b.yaml")
    parser.add_argument("--gpt-ckpt", type=str, required=True, help="Path to the pre-trained RandAR model checkpoint (.safetensors)")
    
    # Data related
    parser.add_argument("--data-path", type=str, required=True)
    parser.add_argument("--dataset", type=str, default="latent", help="Dataset type, matches builder.")
    parser.add_argument("--image-size", type=int, default=256)
    parser.add_argument("--num-classes", type=int, default=1000)
    parser.add_argument("--num-workers", type=int, default=8)

    # Resume training
    parser.add_argument("--resume-from", type=str, default=None, help="Path to checkpoint directory to resume from")
    parser.add_argument("--resume-wandb", action="store_true", help="Resume wandb logging when resuming from checkpoint")

    # Logging and Checkpointing
    parser.add_argument("--log-every", type=int, default=5)
    parser.add_argument("--ckpt-every", type=int, default=500)
    parser.add_argument("--keep-last-k", type=int, default=3)

    # W&B
    parser.add_argument("--wandb-entity", type=str, default="hxu129-hkust")
    parser.add_argument("--wandb-project", type=str, default="image-corrector-cvpr-26")
    parser.add_argument("--wandb-offline", action="store_true")
    parser.add_argument("--disk-location", type=str, default='')
    args = parser.parse_args()

    if args.wandb_offline:
        os.environ["WANDB_MODE"] = "offline"

    main(args)<|MERGE_RESOLUTION|>--- conflicted
+++ resolved
@@ -732,20 +732,9 @@
                 token_order=token_order,
                 class_tokens=y # Pass class tokens to the wrapper
             )
-<<<<<<< HEAD
-
-            # Handle different return formats
-            prediction_quality = None
-            if config.training_params.supervision_mode == "adversarial":
-                perturbed_tokens, perturbed_indices, prediction_quality = result
-            else:
-                # Standard format (replacement mode)
-                perturbed_tokens, perturbed_indices = result
-=======
             # Always update token_order. It will be the new shuffled order in adversarial mode,
             # or the original order in replacement mode.
             token_order = new_token_order
->>>>>>> f4cba824
 
             # 2. Get hidden states from the frozen gpt model
             logits, hidden_states = get_last_n_hidden_states(
